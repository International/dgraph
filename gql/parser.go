/*
 * Copyright 2015-2018 Dgraph Labs, Inc. and Contributors
 *
 * Licensed under the Apache License, Version 2.0 (the "License");
 * you may not use this file except in compliance with the License.
 * You may obtain a copy of the License at
 *
 *     http://www.apache.org/licenses/LICENSE-2.0
 *
 * Unless required by applicable law or agreed to in writing, software
 * distributed under the License is distributed on an "AS IS" BASIS,
 * WITHOUT WARRANTIES OR CONDITIONS OF ANY KIND, either express or implied.
 * See the License for the specific language governing permissions and
 * limitations under the License.
 */

package gql

import (
	"bytes"
	"fmt"
	"sort"
	"strconv"
	"strings"

	"github.com/dgraph-io/dgraph/lex"
	"github.com/dgraph-io/dgraph/protos/pb"
	"github.com/dgraph-io/dgraph/x"
	"github.com/golang/glog"
)

const (
	uid   = "uid"
	value = "val"
	typ   = "type"
)

// GraphQuery stores the parsed Query in a tree format. This gets converted to
// pb.y used query.SubGraph before processing the query.
type GraphQuery struct {
	UID        []uint64
	Attr       string
	Langs      []string
	Alias      string
	IsCount    bool
	IsInternal bool
	IsGroupby  bool
	Var        string
	NeedsVar   []VarContext
	Func       *Function
	Expand     string // Which variable to expand with.

	Args map[string]string
	// Query can have multiple sort parameters.
	Order        []*pb.Order
	Children     []*GraphQuery
	Filter       *FilterTree
	MathExp      *MathTree
	Normalize    bool
	Recurse      bool
	RecurseArgs  RecurseArgs
	Cascade      bool
	IgnoreReflex bool
	Facets       *pb.FacetParams
	FacetsFilter *FilterTree
	GroupbyAttrs []GroupByAttr
	FacetVar     map[string]string
	FacetOrder   string
	FacetDesc    bool

	// Internal fields below.
	// If gq.fragment is nonempty, then it is a fragment reference / spread.
	fragment string

	// Indicates whether count of uids is requested as a child node. If there
	// is an alias, then UidCountAlias will be set (otherwise it will be the
	// empty string).
	UidCount      bool
	UidCountAlias string

	// True for blocks that don't have a starting function and hence no starting nodes. They are
	// used to aggregate and get variables defined in another block.
	IsEmpty bool
}

type RecurseArgs struct {
	Depth     uint64
	AllowLoop bool
}

type GroupByAttr struct {
	Attr  string
	Alias string
	Langs []string
}

// pair denotes the key value pair that is part of the GraphQL query root in parenthesis.
type pair struct {
	Key string
	Val string
}

// Internal structure for doing dfs on fragments.
type fragmentNode struct {
	Name    string
	Gq      *GraphQuery
	Entered bool // Entered in dfs.
	Exited  bool // Exited in dfs.
}

// Key is fragment names.
type fragmentMap map[string]*fragmentNode

const (
	AnyVar   = 0
	UidVar   = 1
	ValueVar = 2
	ListVar  = 3
)

type VarContext struct {
	Name string
	Typ  int //  1 for UID vars, 2 for value vars
}

// varInfo holds information on GQL variables.
type varInfo struct {
	Value string
	Type  string
}

// varMap is a map with key as GQL variable name.
type varMap map[string]varInfo

// FilterTree is the result of parsing the filter directive.
// Either you can have `Op and Children` on non-leaf nodes
// Or Func at leaf nodes.
type FilterTree struct {
	Op    string
	Child []*FilterTree
	Func  *Function
}

type Arg struct {
	Value        string
	IsValueVar   bool // If argument is val(a)
	IsGraphQLVar bool
}

// Function holds the information about gql functions.
type Function struct {
	Attr       string
	Lang       string // language of the attribute value
	Name       string // Specifies the name of the function.
	Args       []Arg  // Contains the arguments of the function.
	UID        []uint64
	NeedsVar   []VarContext // If the function requires some variable
	IsCount    bool         // gt(count(friends),0)
	IsValueVar bool         // eq(val(s), 5)
}

// filterOpPrecedence is a map from filterOp (a string) to its precedence.
var filterOpPrecedence = map[string]int{
	"not": 3,
	"and": 2,
	"or":  1,
}
var mathOpPrecedence = map[string]int{
	"u-":      500,
	"floor":   105,
	"ceil":    104,
	"since":   103,
	"exp":     100,
	"ln":      99,
	"sqrt":    98,
	"cond":    90,
	"pow":     89,
	"logbase": 88,
	"max":     85,
	"min":     84,

	"/": 50,
	"*": 49,
	"%": 48,
	"-": 47,
	"+": 46,

	"<":  10,
	">":  9,
	"<=": 8,
	">=": 7,
	"==": 6,
	"!=": 5,
}

func (f *Function) IsAggregator() bool {
	return isAggregator(f.Name)
}

func (f *Function) IsPasswordVerifier() bool {
	return f.Name == "checkpwd"
}

// DebugPrint is useful for debugging.
func (gq *GraphQuery) DebugPrint(prefix string) {
	glog.Infof("%s[%x %q %q]\n", prefix, gq.UID, gq.Attr, gq.Alias)
	for _, c := range gq.Children {
		c.DebugPrint(prefix + "|->")
	}
}

func (gq *GraphQuery) isFragment() bool {
	return gq.fragment != ""
}

func (fn *fragmentNode) expand(fmap fragmentMap) error {
	if fn.Exited {
		// This fragment node has already been expanded.
		return nil
	}
	if fn.Entered {
		return x.Errorf("Cycle detected: %s", fn.Name)
	}
	fn.Entered = true
	if err := fn.Gq.expandFragments(fmap); err != nil {
		return err
	}
	fn.Exited = true
	return nil
}

func (gq *GraphQuery) expandFragments(fmap fragmentMap) error {
	// We have to make a copy of children to preserve order and replace
	// fragment references with fragment content. The copy is newChildren.
	var newChildren []*GraphQuery
	// Expand non-fragments. Do not append to gq.Children.
	for _, child := range gq.Children {
		if child.isFragment() {
			fname := child.fragment // Name of fragment being referenced.
			fchild := fmap[fname]
			if fchild == nil {
				return x.Errorf("Missing fragment: %s", fname)
			}
			if err := fchild.expand(fmap); err != nil {
				return err
			}
			newChildren = append(newChildren, fchild.Gq.Children...)
		} else {
			if err := child.expandFragments(fmap); err != nil {
				return err
			}
			newChildren = append(newChildren, child)
		}
	}
	gq.Children = newChildren
	return nil
}

type query struct {
	Variables map[string]string `json:"variables"`
	Query     string            `json:"query"`
}

type queryAlt struct {
	Variables string `json:"variables"`
	Query     string `json:"query"`
}

func convertToVarMap(variables map[string]string) (vm varMap) {
	vm = make(map[string]varInfo)
	for k, v := range variables {
		vm[k] = varInfo{
			Value: v,
		}
	}
	return vm
}

type Request struct {
	Str       string
	Variables map[string]string
}

func checkValueType(vm varMap) error {
	for k, v := range vm {
		typ := v.Type

		if len(typ) == 0 {
			return x.Errorf("Type of variable %v not specified", k)
		}

		// Ensure value is not nil if the variable is required.
		if typ[len(typ)-1] == '!' {
			if v.Value == "" {
				return x.Errorf("Variable %v should be initialised", k)
			}
			typ = typ[:len(typ)-1]
		}

		// Type check the values.
		if v.Value != "" {
			switch typ {
			case "int":
				{
					if _, err := strconv.ParseInt(v.Value, 0, 64); err != nil {
						return x.Wrapf(err, "Expected an int but got %v", v.Value)
					}
				}
			case "float":
				{
					if _, err := strconv.ParseFloat(v.Value, 64); err != nil {
						return x.Wrapf(err, "Expected a float but got %v", v.Value)
					}
				}
			case "bool":
				{
					if _, err := strconv.ParseBool(v.Value); err != nil {
						return x.Wrapf(err, "Expected a bool but got %v", v.Value)
					}
				}
			case "string": // Value is a valid string. No checks required.
			default:
				return x.Errorf("Type %v not supported", typ)
			}
		}
	}

	return nil
}

func substituteVar(f string, res *string, vmap varMap) error {
	if len(f) > 0 && f[0] == '$' {
		va, ok := vmap[f]
		if !ok || va.Type == "" {
			return x.Errorf("Variable not defined %v", f)
		}
		*res = va.Value
	}
	return nil
}

func substituteVariables(gq *GraphQuery, vmap varMap) error {
	for k, v := range gq.Args {
		// v won't be empty as its handled in parseGqlVariables.
		val := gq.Args[k]
		if err := substituteVar(v, &val, vmap); err != nil {
			return err
		}
		gq.Args[k] = val
	}

	idVal, ok := gq.Args["id"]
	if ok && len(gq.UID) == 0 {
		if idVal == "" {
			return x.Errorf("Id can't be empty")
		}
		uids, err := parseID(idVal)
		if err != nil {
			return err
		}
		gq.UID = append(gq.UID, uids...)
		// Deleting it here because we don't need to fill it in query.go.
		delete(gq.Args, "id")
	}

	if gq.Func != nil {
		if err := substituteVar(gq.Func.Attr, &gq.Func.Attr, vmap); err != nil {
			return err
		}

		for idx, v := range gq.Func.Args {
			if !v.IsGraphQLVar {
				continue
			}
			if err := substituteVar(v.Value, &gq.Func.Args[idx].Value, vmap); err != nil {
				return err
			}
			if gq.Func.Name == "regexp" {
				// Value should have been populated from the map that the user gave us in the
				// GraphQL variable map. Let's parse the expression and flags from the variable
				// string.
				ra, err := parseRegexArgs(gq.Func.Args[idx].Value)
				if err != nil {
					return err
				}
				// We modify the value of this arg and add a new arg for the flags. Regex functions
				// should have two args.
				gq.Func.Args[idx].Value = ra.expr
				gq.Func.Args = append(gq.Func.Args, Arg{Value: ra.flags})
			}
		}
	}

	for _, child := range gq.Children {
		if err := substituteVariables(child, vmap); err != nil {
			return err
		}
	}
	if gq.Filter != nil {
		if err := substituteVariablesFilter(gq.Filter, vmap); err != nil {
			return err
		}
	}
	return nil
}

func substituteVariablesFilter(f *FilterTree, vmap varMap) error {
	if f.Func != nil {
		if err := substituteVar(f.Func.Attr, &f.Func.Attr, vmap); err != nil {
			return err
		}

		for idx, v := range f.Func.Args {
			if f.Func.Name == uid {
				// This is to support GraphQL variables in uid functions.
				idVal, ok := vmap[v.Value]
				if !ok {
					return x.Errorf("Couldn't find value for GraphQL variable: [%s]", v.Value)
				}
				if idVal.Value == "" {
					return x.Errorf("Id can't be empty")
				}
				uids, err := parseID(idVal.Value)
				if err != nil {
					return err
				}
				f.Func.UID = append(f.Func.UID, uids...)
				continue
			}

			if err := substituteVar(v.Value, &f.Func.Args[idx].Value, vmap); err != nil {
				return err
			}
		}
	}

	for _, fChild := range f.Child {
		if err := substituteVariablesFilter(fChild, vmap); err != nil {
			return err
		}
	}
	return nil
}

// Vars struct contains the list of variables defined and used by a
// query block.
type Vars struct {
	Defines []string
	Needs   []string
}

// Result struct contains the Query list, its corresponding variable use list
// and the mutation block.
type Result struct {
	Query     []*GraphQuery
	QueryVars []*Vars
	Schema    *pb.SchemaRequest
}

// Parse initializes and runs the lexer. It also constructs the GraphQuery subgraph
// from the lexed items.
func Parse(r Request) (res Result, rerr error) {
	query := r.Str
	vmap := convertToVarMap(r.Variables)

	lexer := lex.NewLexer(query)
	lexer.Run(lexTopLevel)
	if err := lexer.ValidateResult(); err != nil {
		return res, err
	}

	var qu *GraphQuery
	it := lexer.NewIterator()
	fmap := make(fragmentMap)
	for it.Next() {
		item := it.Item()
		switch item.Typ {
		case itemOpType:
			if item.Val == "mutation" {
				return res, item.Errorf("Mutation block no longer allowed.")
			}
			if item.Val == "schema" {
				if res.Schema != nil {
					return res, item.Errorf("Only one schema block allowed ")
				}
				if res.Query != nil {
					return res, item.Errorf("Schema block is not allowed with query block")
				}
				if res.Schema, rerr = getSchema(it); rerr != nil {
					return res, rerr
				}
			} else if item.Val == "fragment" {
				// TODO(jchiu0): This is to be done in ParseSchema once it is ready.
				fnode, rerr := getFragment(it)
				if rerr != nil {
					return res, rerr
				}
				fmap[fnode.Name] = fnode
			} else if item.Val == "query" {
				if res.Schema != nil {
					return res, item.Errorf("Schema block is not allowed with query block")
				}
				if qu, rerr = getVariablesAndQuery(it, vmap); rerr != nil {
					return res, rerr
				}
				res.Query = append(res.Query, qu)
			}
		case itemLeftCurl:
			if qu, rerr = getQuery(it); rerr != nil {
				return res, rerr
			}
			res.Query = append(res.Query, qu)
		case itemName:
			it.Prev()
			if qu, rerr = getQuery(it); rerr != nil {
				return res, rerr
			}
			res.Query = append(res.Query, qu)
		}
	}

	if len(res.Query) != 0 {
		res.QueryVars = make([]*Vars, 0, len(res.Query))
		for i := 0; i < len(res.Query); i++ {
			qu := res.Query[i]
			// Try expanding fragments using fragment map.
			if err := qu.expandFragments(fmap); err != nil {
				return res, err
			}

			// Substitute all variables with corresponding values
			if err := substituteVariables(qu, vmap); err != nil {
				return res, err
			}

			res.QueryVars = append(res.QueryVars, &Vars{})
			// Collect vars used and defined in Result struct.
			qu.collectVars(res.QueryVars[i])
		}

		allVars := res.QueryVars
		if err := checkDependency(allVars); err != nil {
			return res, err
		}
	}

	if err := validateResult(&res); err != nil {
		return res, err
	}

	return res, nil
}

func validateResult(res *Result) error {
	seenQueryAliases := make(map[string]bool)
	for _, q := range res.Query {
		if q.Alias == "var" || q.Alias == "shortest" {
			continue
		}
		if _, found := seenQueryAliases[q.Alias]; found {
			return x.Errorf("Duplicate aliases not allowed: %v", q.Alias)
		}
		seenQueryAliases[q.Alias] = true
	}
	return nil
}

func flatten(vl []*Vars) (needs []string, defines []string) {
	needs, defines = make([]string, 0, 10), make([]string, 0, 10)
	for _, it := range vl {
		needs = append(needs, it.Needs...)
		defines = append(defines, it.Defines...)
	}
	return
}

func checkDependency(vl []*Vars) error {
	needs, defines := flatten(vl)

	needs = x.RemoveDuplicates(needs)
	lenBefore := len(defines)
	defines = x.RemoveDuplicates(defines)

	if len(defines) != lenBefore {
		return x.Errorf("Some variables are declared multiple times.")
	}

	if len(defines) > len(needs) {
		return x.Errorf("Some variables are defined but not used\nDefined:%v\nUsed:%v\n",
			defines, needs)
	}

	if len(defines) < len(needs) {
		return x.Errorf("Some variables are used but not defined\nDefined:%v\nUsed:%v\n",
			defines, needs)
	}

	for i := 0; i < len(defines); i++ {
		if defines[i] != needs[i] {
			return x.Errorf("Variables are not used properly. \nDefined:%v\nUsed:%v\n",
				defines, needs)
		}
	}
	return nil
}

func (gq *GraphQuery) collectVars(v *Vars) {
	if gq.Var != "" {
		v.Defines = append(v.Defines, gq.Var)
	}
	if gq.FacetVar != nil {
		for _, va := range gq.FacetVar {
			v.Defines = append(v.Defines, va)
		}
	}
	for _, va := range gq.NeedsVar {
		v.Needs = append(v.Needs, va.Name)
	}

	for _, ch := range gq.Children {
		ch.collectVars(v)
	}
	if gq.Filter != nil {
		gq.Filter.collectVars(v)
	}
	if gq.MathExp != nil {
		gq.MathExp.collectVars(v)
	}
}

func (f *MathTree) collectVars(v *Vars) {
	if f == nil {
		return
	}
	if f.Var != "" {
		v.Needs = append(v.Needs, f.Var)
		return
	}
	for _, fch := range f.Child {
		fch.collectVars(v)
	}
}

func (f *FilterTree) collectVars(v *Vars) {
	if f.Func != nil {
		for _, va := range f.Func.NeedsVar {
			v.Needs = append(v.Needs, va.Name)
		}
	}
	for _, fch := range f.Child {
		fch.collectVars(v)
	}
}

func (f *FilterTree) hasVars() bool {
	if (f.Func != nil) && (len(f.Func.NeedsVar) > 0) {
		return true
	}
	for _, fch := range f.Child {
		if fch.hasVars() {
			return true
		}
	}
	return false
}

// getVariablesAndQuery checks if the query has a variable list and stores it in
// vmap. For variable list to be present, the query should have a name which is
// also checked for. It also calls getQuery to create the GraphQuery object tree.
func getVariablesAndQuery(it *lex.ItemIterator, vmap varMap) (gq *GraphQuery, rerr error) {
	var name string
L2:
	for it.Next() {
		item := it.Item()
		switch item.Typ {
		case itemName:
			if name != "" {
				return nil, item.Errorf("Multiple word query name not allowed.")
			}
			name = item.Val
		case itemLeftRound:
			if name == "" {
				return nil, item.Errorf("Variables can be defined only in named queries.")
			}

			if rerr = parseGqlVariables(it, vmap); rerr != nil {
				return nil, rerr
			}

			if rerr = checkValueType(vmap); rerr != nil {
				return nil, rerr
			}
		case itemLeftCurl:
			if gq, rerr = getQuery(it); rerr != nil {
				return nil, rerr
			}
			break L2
		}
	}

	return gq, nil
}

func parseRecurseArgs(it *lex.ItemIterator, gq *GraphQuery) error {
	if ok := trySkipItemTyp(it, itemLeftRound); !ok {
		// We don't have a (, we can return.
		return nil
	}

	var key, val string
	var ok bool
	for it.Next() {
		item := it.Item()
		if item.Typ != itemName {
			return item.Errorf("Expected key inside @recurse()")
		}
		key = strings.ToLower(item.Val)

		if ok := trySkipItemTyp(it, itemColon); !ok {
			return it.Errorf("Expected colon(:) after %s", key)
		}

		if item, ok = tryParseItemType(it, itemName); !ok {
			return item.Errorf("Expected value inside @recurse() for key: %s", key)
		}
		val = item.Val

		switch key {
		case "depth":
			depth, err := strconv.ParseUint(val, 0, 64)
			if err != nil {
				return err
			}
			gq.RecurseArgs.Depth = depth
		case "loop":
			allowLoop, err := strconv.ParseBool(val)
			if err != nil {
				return err
			}
			gq.RecurseArgs.AllowLoop = allowLoop
		default:
			return item.Errorf("Unexpected key: [%s] inside @recurse block", key)
		}

		if _, ok := tryParseItemType(it, itemRightRound); ok {
			return nil
		}

		if _, ok := tryParseItemType(it, itemComma); !ok {
			return it.Errorf("Expected comma after value: %s inside recurse block", val)
		}
	}
	return nil
}

// getQuery creates a GraphQuery object tree by calling getRoot
// and goDeep functions by looking at '{'.
func getQuery(it *lex.ItemIterator) (gq *GraphQuery, rerr error) {
	// First, get the root
	gq, rerr = getRoot(it)
	if rerr != nil {
		return nil, rerr
	}

	var seenFilter bool
L:
	// Recurse to deeper levels through godeep.
	if !it.Next() {
		return nil, it.Errorf("Expecting more lexer items while parsing query")
	}

	item := it.Item()
	if item.Typ == itemLeftCurl {
		if rerr = godeep(it, gq); rerr != nil {
			return nil, rerr
		}
	} else if item.Typ == itemAt {
		it.Next()
		item := it.Item()
		if item.Typ == itemName {
			switch strings.ToLower(item.Val) {
			case "filter":
				if seenFilter {
					return nil, item.Errorf("Repeated filter at root")
				}
				seenFilter = true
				filter, err := parseFilter(it)
				if err != nil {
					return nil, err
				}
				gq.Filter = filter

			case "normalize":
				gq.Normalize = true
			case "cascade":
				gq.Cascade = true
			case "groupby":
				gq.IsGroupby = true
				parseGroupby(it, gq)
			case "ignorereflex":
				gq.IgnoreReflex = true
			case "recurse":
				gq.Recurse = true
				if err := parseRecurseArgs(it, gq); err != nil {
					return nil, err
				}
			default:
				return nil, item.Errorf("Unknown directive [%s]", item.Val)
			}
			goto L
		}
	} else if item.Typ == itemRightCurl {
		// Do nothing.
	} else if item.Typ == itemName {
		it.Prev()
		return gq, nil
	} else {
		return nil, item.Errorf("Malformed Query. Missing {. Got %v", item.Val)
	}

	return gq, nil
}

// getFragment parses a fragment definition (not reference).
func getFragment(it *lex.ItemIterator) (*fragmentNode, error) {
	var name string
	for it.Next() {
		item := it.Item()
		if item.Typ == itemName {
			v := strings.TrimSpace(item.Val)
			if len(v) > 0 && name == "" {
				// Currently, we take the first nontrivial token as the
				// fragment name and ignore everything after that until we see
				// a left curl.
				name = v
			}
		} else if item.Typ == itemLeftCurl {
			break
		} else {
			return nil, item.Errorf("Unexpected item in fragment: %v %v", item.Typ, item.Val)
		}
	}
	if name == "" {
		return nil, it.Errorf("Empty fragment name")
	}

	gq := &GraphQuery{
		Args: make(map[string]string),
	}
	if err := godeep(it, gq); err != nil {
		return nil, err
	}
	fn := &fragmentNode{
		Name: name,
		Gq:   gq,
	}
	return fn, nil
}

// parses till rightSquare is found (parses [a, b]) excluding leftSquare
// This function can be reused for query later
func parseListItemNames(it *lex.ItemIterator) ([]string, error) {
	var items []string
	for it.Next() {
		item := it.Item()
		switch item.Typ {
		case itemRightSquare:
			return items, nil
		case itemName:
			val := collectName(it, item.Val)
			items = append(items, val)
		case itemComma:
			it.Next()
			item = it.Item()
			if item.Typ != itemName {
				return items, item.Errorf("Invalid scheam block")
			}
			val := collectName(it, item.Val)
			items = append(items, val)
		default:
			return items, item.Errorf("Invalid schema block")
		}
	}
	return items, it.Errorf("Expecting ] to end list but none was found")
}

// parses till rightround is found
func parseSchemaPredicates(it *lex.ItemIterator, s *pb.SchemaRequest) error {
	// pred should be followed by colon
	it.Next()
	item := it.Item()
	if item.Typ != itemName && item.Val != "pred" {
		return item.Errorf("Invalid schema block")
	}
	it.Next()
	item = it.Item()
	if item.Typ != itemColon {
		return item.Errorf("Invalid schema block")
	}

	// can be a or [a,b]
	it.Next()
	item = it.Item()
	if item.Typ == itemName {
		s.Predicates = append(s.Predicates, item.Val)
	} else if item.Typ == itemLeftSquare {
		var err error
		if s.Predicates, err = parseListItemNames(it); err != nil {
			return err
		}
	} else {
		return item.Errorf("Invalid schema block")
	}

	it.Next()
	item = it.Item()
	if item.Typ == itemRightRound {
		return nil
	}
	return item.Errorf("Invalid schema blocks")
}

// parses till rightcurl is found
func parseSchemaFields(it *lex.ItemIterator, s *pb.SchemaRequest) error {
	for it.Next() {
		item := it.Item()
		switch item.Typ {
		case itemRightCurl:
			return nil
		case itemName:
			s.Fields = append(s.Fields, item.Val)
		default:
			return item.Errorf("Invalid schema block.")
		}
	}
	return it.Errorf("Expecting }  to end fields list, but none was found")
}

func getSchema(it *lex.ItemIterator) (*pb.SchemaRequest, error) {
	var s pb.SchemaRequest
	leftRoundSeen := false
	for it.Next() {
		item := it.Item()
		switch item.Typ {
		case itemLeftCurl:
			if err := parseSchemaFields(it, &s); err != nil {
				return nil, err
			}
			return &s, nil
		case itemLeftRound:
			if leftRoundSeen {
				return nil, item.Errorf("Too many left rounds in schema block")
			}
			leftRoundSeen = true
			if err := parseSchemaPredicates(it, &s); err != nil {
				return nil, err
			}
		default:
			return nil, item.Errorf("Invalid schema block")
		}
	}
	return nil, it.Errorf("Invalid schema block.")
}

// parseGqlVariables parses the the graphQL variable declaration.
func parseGqlVariables(it *lex.ItemIterator, vmap varMap) error {
	expectArg := true
	for it.Next() {
		var varName string
		// Get variable name.
		item := it.Item()
		if item.Typ == itemDollar {
			if !expectArg {
				return item.Errorf("Missing comma in var declaration")
			}
			it.Next()
			item = it.Item()
			if item.Typ == itemName {
				varName = fmt.Sprintf("$%s", item.Val)
			} else {
				return item.Errorf("Expecting a variable name. Got: %v", item)
			}
		} else if item.Typ == itemRightRound {
			if expectArg {
				return item.Errorf("Invalid comma in var block")
			}
			break
		} else if item.Typ == itemComma {
			if expectArg {
				return item.Errorf("Invalid comma in var block")
			}
			expectArg = true
			continue
		} else {
			return item.Errorf("Unexpected item in place of variable. Got: %v %v", item,
				item.Typ == itemDollar)
		}

		it.Next()
		item = it.Item()
		if item.Typ != itemColon {
			return item.Errorf("Expecting a colon. Got: %v", item)
		}

		// Get variable type.
		it.Next()
		item = it.Item()
		if item.Typ != itemName {
			return item.Errorf("Expecting a variable type. Got: %v", item)
		}

		// Ensure that the type is not nil.
		varType := item.Val
		if varType == "" {
			return item.Errorf("Type of a variable can't be empty")
		}
		it.Next()
		item = it.Item()
		if item.Typ == itemMathOp && item.Val == "!" {
			varType += item.Val
			it.Next()
			item = it.Item()
		}
		// Insert the variable into the map. The variable might already be defiend
		// in the variable list passed with the query.
		if _, ok := vmap[varName]; ok {
			vmap[varName] = varInfo{
				Value: vmap[varName].Value,
				Type:  varType,
			}
		} else {
			vmap[varName] = varInfo{
				Type: varType,
			}
		}

		// Check for '=' sign and optional default value.
		if item.Typ == itemEqual {
			it.Next()
			it := it.Item()
			if it.Typ != itemName {
				return item.Errorf("Expecting default value of a variable. Got: %v", item)
			}

			if varType[len(varType)-1] == '!' {
				return item.Errorf("Type ending with ! can't have default value: Got: %v", varType)
			}

			// If value is empty replace, otherwise ignore the default value
			// as the intialised value will override the default value.
			if vmap[varName].Value == "" {
				uq, err := unquoteIfQuoted(it.Val)
				if err != nil {
					return err
				}
				vmap[varName] = varInfo{
					Value: uq,
					Type:  varType,
				}
			}
		} else if item.Typ == itemRightRound {
			break
		} else {
			// We consumed an extra item to see if it was an '=' sign, so move back.
			it.Prev()
		}
		expectArg = false
	}
	return nil
}

// unquoteIfQuoted checks if str is quoted (starts and ends with quotes). If
// so, it tries to unquote str possibly returning an error. Otherwise, the
// original value is returned.
func unquoteIfQuoted(str string) (string, error) {
	if len(str) < 2 || str[0] != quote || str[len(str)-1] != quote {
		return str, nil
	}
	uq, err := strconv.Unquote(str)
	return uq, x.Wrapf(err, "could not unquote %q:", str)
}

// parseArguments parses the arguments part of the GraphQL query root.
func parseArguments(it *lex.ItemIterator, gq *GraphQuery) (result []pair, rerr error) {
	expectArg := true
	orderCount := 0
	for it.Next() {
		var p pair
		// Get key.
		item := it.Item()
		if item.Typ == itemName {
			if !expectArg {
				return result, item.Errorf("Expecting a comma. But got: %v", item.Val)
			}
			p.Key = collectName(it, item.Val)
			if isSortkey(p.Key) {
				orderCount++
			}
			expectArg = false
		} else if item.Typ == itemRightRound {
			if expectArg {
				return result, item.Errorf("Expected argument but got ')'.")
			}
			break
		} else if item.Typ == itemComma {
			if expectArg {
				return result, item.Errorf("Expected Argument but got comma.")
			}
			expectArg = true
			continue
		} else {
			return result, item.Errorf("Expecting argument name. Got: %v", item)
		}

		it.Next()
		item = it.Item()
		if item.Typ != itemColon {
			return result, item.Errorf("Expecting a colon. Got: %v in %v", item, gq.Attr)
		}

		// Get value.
		it.Next()
		item = it.Item()
		var val string
		if item.Val == value {
			count, err := parseVarList(it, gq)
			if err != nil {
				return result, err
			}
			if count != 1 {
				return result, item.Errorf("Only one variable expected. Got %d", count)
			}
			gq.NeedsVar[len(gq.NeedsVar)-1].Typ = ValueVar
			p.Val = gq.NeedsVar[len(gq.NeedsVar)-1].Name
			result = append(result, p)
			if isSortkey(p.Key) && orderCount > 1 {
				return result, item.Errorf("Multiple sorting only allowed by predicates. Got: %+v",
					p.Val)
			}
			continue
		}

		if item.Typ == itemDollar {
			val = "$"
			it.Next()
			item = it.Item()
			if item.Typ != itemName {
				return result, item.Errorf("Expecting argument value. Got: %v", item)
			}
		} else if item.Typ == itemMathOp {
			if item.Val != "+" && item.Val != "-" {
				return result, item.Errorf("Only Plus and minus are allowed unary ops. Got: %v",
					item.Val)
			}
			val = item.Val
			it.Next()
			item = it.Item()
		} else if item.Typ != itemName {
			return result, item.Errorf("Expecting argument value. Got: %v", item)
		}

		p.Val = collectName(it, val+item.Val)

		// Get language list, if present
		items, err := it.Peek(1)
		if err == nil && items[0].Typ == itemAt {
			it.Next() // consume '@'
			it.Next() // move forward
			langs, err := parseLanguageList(it)
			if err != nil {
				return nil, err
			}
			p.Val = p.Val + "@" + strings.Join(langs, ":")
		}

		result = append(result, p)
	}
	return result, nil
}

// debugString converts FilterTree to a string. Good for testing, debugging.
func (f *FilterTree) debugString() string {
	buf := bytes.NewBuffer(make([]byte, 0, 20))
	f.stringHelper(buf)
	return buf.String()
}

// stringHelper does simple DFS to convert FilterTree to string.
func (f *FilterTree) stringHelper(buf *bytes.Buffer) {
	x.AssertTrue(f != nil)
	if f.Func != nil && len(f.Func.Name) > 0 {
		// Leaf node.
		buf.WriteRune('(')
		buf.WriteString(f.Func.Name)

		if len(f.Func.Attr) > 0 {
			buf.WriteRune(' ')
			if f.Func.IsCount {
				buf.WriteString("count(")
			}
			buf.WriteString(f.Func.Attr)
			if f.Func.IsCount {
				buf.WriteRune(')')
			}
			if len(f.Func.Lang) > 0 {
				buf.WriteRune('@')
				buf.WriteString(f.Func.Lang)
			}

			for _, arg := range f.Func.Args {
				if arg.IsValueVar {
					buf.WriteString(" val(")
				} else {
					buf.WriteString(" \"")
				}
				buf.WriteString(arg.Value)
				if arg.IsValueVar {
					buf.WriteRune(')')
				} else {
					buf.WriteRune('"')
				}
			}
		}
		buf.WriteRune(')')
		return
	}
	// Non-leaf node.
	buf.WriteRune('(')
	switch f.Op {
	case "and":
		buf.WriteString("AND")
	case "or":
		buf.WriteString("OR")
	case "not":
		buf.WriteString("NOT")
	default:
		x.Fatalf("Unknown operator: %q", f.Op)
	}

	for _, c := range f.Child {
		buf.WriteRune(' ')
		c.stringHelper(buf)
	}
	buf.WriteRune(')')
}

type filterTreeStack struct{ a []*FilterTree }

func (s *filterTreeStack) empty() bool        { return len(s.a) == 0 }
func (s *filterTreeStack) size() int          { return len(s.a) }
func (s *filterTreeStack) push(t *FilterTree) { s.a = append(s.a, t) }

func (s *filterTreeStack) popAssert() *FilterTree {
	x.AssertTrue(!s.empty())
	last := s.a[len(s.a)-1]
	s.a = s.a[:len(s.a)-1]
	return last
}

func (s *filterTreeStack) pop() (*FilterTree, error) {
	if s.empty() {
		return nil, x.Errorf("Empty stack")
	}
	last := s.a[len(s.a)-1]
	s.a = s.a[:len(s.a)-1]
	return last, nil
}

func (s *filterTreeStack) peek() *FilterTree {
	x.AssertTruef(!s.empty(), "Trying to peek empty stack")
	return s.a[len(s.a)-1]
}

func evalStack(opStack, valueStack *filterTreeStack) error {
	topOp, err := opStack.pop()
	if err != nil {
		return x.Errorf("Invalid filter statement")
	}
	if topOp.Op == "not" {
		// Since "not" is a unary operator, just pop one value.
		topVal, err := valueStack.pop()
		if err != nil {
			return x.Errorf("Invalid filter statement")
		}
		topOp.Child = []*FilterTree{topVal}
	} else {
		// "and" and "or" are binary operators, so pop two values.
		if valueStack.size() < 2 {
			return x.Errorf("Invalid filter statement")
		}
		topVal1 := valueStack.popAssert()
		topVal2 := valueStack.popAssert()
		topOp.Child = []*FilterTree{topVal2, topVal1}
	}
	// Push the new value (tree) into the valueStack.
	valueStack.push(topOp)
	return nil
}

func parseGeoArgs(it *lex.ItemIterator, g *Function) error {
	buf := new(bytes.Buffer)
	buf.WriteString("[")
	depth := 1
	for {
		if valid := it.Next(); !valid {
			return it.Errorf("Got EOF while parsing Geo tokens")
		}
		item := it.Item()
		switch item.Typ {
		case itemLeftSquare:
			buf.WriteString(item.Val)
			depth++
		case itemRightSquare:
			buf.WriteString(item.Val)
			depth--
		case itemMathOp, itemComma, itemName:
			// Writing tokens to buffer.
			buf.WriteString(item.Val)
		default:
			return item.Errorf("Found invalid item: %s while parsing geo arguments.",
				item.Val)
		}

		if depth > 4 || depth < 0 {
			return item.Errorf("Invalid bracket sequence")
		} else if depth == 0 {
			break
		}
	}
	// Lets append the concatenated Geo token to Args.
	// TODO - See if we can directly encode to Geo format.
	g.Args = append(g.Args, Arg{Value: buf.String()})
	items, err := it.Peek(1)
	if err != nil {
		return it.Errorf("Unexpected EOF while parsing args")
	}
	item := items[0]
	if item.Typ != itemRightRound && item.Typ != itemComma {
		return item.Errorf("Expected right round or comma. Got: %+v",
			items[0])
	}
	return nil
}

func validFuncName(name string) bool {
	if isGeoFunc(name) || isInequalityFn(name) {
		return true
	}

	switch name {
	case "regexp", "anyofterms", "allofterms", "alloftext", "anyoftext",
<<<<<<< HEAD
		"has", "uid", "uid_in", "anyof", "allof", "match":
=======
		"has", "uid", "uid_in", "anyof", "allof", "type":
>>>>>>> e58fad36
		return true
	}
	return false
}

type regexArgs struct {
	expr  string
	flags string
}

func parseRegexArgs(val string) (regexArgs, error) {
	end := strings.LastIndex(val, "/")
	if end < 0 {
		return regexArgs{}, x.Errorf("Unexpected error while parsing regex arg: %s", val)
	}
	expr := strings.Replace(val[1:end], "\\/", "/", -1)
	flags := ""
	if end+1 < len(val) {
		flags = val[end+1:]
	}

	return regexArgs{expr, flags}, nil
}

func parseFunction(it *lex.ItemIterator, gq *GraphQuery) (*Function, error) {
	var function *Function
	var expectArg, seenFuncArg, expectLang, isDollar bool
L:
	for it.Next() {
		item := it.Item()
		if item.Typ != itemName {
			return nil, item.Errorf("Expected a function but got %q", item.Val)

		}

		name := collectName(it, item.Val)
		function = &Function{
			Name: strings.ToLower(name),
		}
		if _, ok := tryParseItemType(it, itemLeftRound); !ok {
			return nil, it.Errorf("Expected ( after func name [%s]", function.Name)
		}

		attrItemsAgo := -1
		expectArg = true
		for it.Next() {
			itemInFunc := it.Item()
			if attrItemsAgo >= 0 {
				attrItemsAgo++
			}
			var val string
			if itemInFunc.Typ == itemRightRound {
				break L
			} else if itemInFunc.Typ == itemComma {
				if expectArg {
					return nil, itemInFunc.Errorf("Invalid use of comma.")
				}
				if isDollar {
					return nil, itemInFunc.Errorf("Invalid use of comma after dollar.")
				}
				expectArg = true
				continue
			} else if itemInFunc.Typ == itemLeftRound {
				// Function inside a function.
				if seenFuncArg {
					return nil, itemInFunc.Errorf("Multiple functions as arguments not allowed")
				}
				it.Prev()
				it.Prev()
				nestedFunc, err := parseFunction(it, gq)
				if err != nil {
					return nil, err
				}
				seenFuncArg = true
				if nestedFunc.Name == value {
					if len(nestedFunc.NeedsVar) > 1 {
						return nil, itemInFunc.Errorf("Multiple variables not allowed in a function")
					}
					// Variable is used in place of attribute, eq(val(a), 5)
					if len(function.Attr) == 0 {
						function.Attr = nestedFunc.NeedsVar[0].Name
						function.IsValueVar = true
					} else {
						// eq(name, val(a))
						function.Args = append(function.Args,
							Arg{Value: nestedFunc.NeedsVar[0].Name, IsValueVar: true})
					}
					function.NeedsVar = append(function.NeedsVar, nestedFunc.NeedsVar...)
					function.NeedsVar[0].Typ = ValueVar
				} else {
					if nestedFunc.Name != "count" {
						return nil, itemInFunc.Errorf("Only val/count allowed as function "+
							"within another. Got: %s", nestedFunc.Name)
					}
					function.Attr = nestedFunc.Attr
					function.IsCount = true
				}
				expectArg = false
				continue
			} else if itemInFunc.Typ == itemAt {
				if attrItemsAgo != 1 {
					return nil, itemInFunc.Errorf("Invalid usage of '@' in function " +
						"argument, must only appear immediately after attr.")
				}
				expectLang = true
				continue
			} else if itemInFunc.Typ == itemMathOp {
				val = itemInFunc.Val
				it.Next()
				itemInFunc = it.Item()
			} else if itemInFunc.Typ == itemDollar {
				if isDollar {
					return nil, itemInFunc.Errorf("Invalid use of $ in func args")
				}
				isDollar = true
				continue
			} else if itemInFunc.Typ == itemRegex {
				ra, err := parseRegexArgs(itemInFunc.Val)
				if err != nil {
					return nil, err
				}
				function.Args = append(function.Args, Arg{Value: ra.expr}, Arg{Value: ra.flags})
				expectArg = false
				continue
				// Lets reassemble the geo tokens.
			} else if itemInFunc.Typ == itemLeftSquare {
				isGeo := isGeoFunc(function.Name)
				if !isGeo && !isInequalityFn(function.Name) {
					return nil, itemInFunc.Errorf("Unexpected character [ while parsing request.")
				}

				if isGeo {
					if err := parseGeoArgs(it, function); err != nil {
						return nil, err
					}
					expectArg = false
					continue
				}

				if valid := it.Next(); !valid {
					return nil,
						itemInFunc.Errorf("Unexpected EOF while parsing args")
				}
				itemInFunc = it.Item()
			} else if itemInFunc.Typ == itemRightSquare {
				if _, err := it.Peek(1); err != nil {
					return nil,
						itemInFunc.Errorf("Unexpected EOF while parsing args")
				}
				expectArg = false
				continue
			} else if itemInFunc.Typ != itemName {
				return nil, itemInFunc.Errorf("Expected arg after func [%s], but got item %v",
					function.Name, itemInFunc)
			}

			item, ok := it.PeekOne()
			if !ok {
				return nil, item.Errorf("Unexpected item: %v", item)
			}
			// Part of function continue
			if item.Typ == itemLeftRound {
				continue
			}

			if !expectArg && !expectLang {
				return nil, itemInFunc.Errorf("Expected comma or language but got: %s",
					itemInFunc.Val)
			}

			vname := collectName(it, itemInFunc.Val)
			// TODO - Move this to a function.
			v := strings.Trim(vname, " \t")
			var err error
			v, err = unquoteIfQuoted(v)
			if err != nil {
				return nil, err
			}
			val += v

			if function.Name != "eq" {
				switch {
				// allow eq(attr, "")
				case val == "":
					return nil, itemInFunc.Errorf("Empty argument received")

				// allow value of "uid" - issue#2827
				case val == "uid":
					return nil, itemInFunc.Errorf("Argument cannot be %q", val)
				}
			}

			if isDollar {
				val = "$" + val
				isDollar = false
				if function.Name == uid && gq != nil {
					if len(gq.Args["id"]) > 0 {
						return nil, itemInFunc.Errorf("Only one GraphQL variable " +
							"allowed inside uid function.")
					}
					gq.Args["id"] = val
				} else {
					function.Args = append(function.Args, Arg{Value: val, IsGraphQLVar: true})
				}
				expectArg = false
				continue
			}

			// Unlike other functions, uid function has no attribute, everything is args.
			if len(function.Attr) == 0 && function.Name != uid && function.Name != typ {
				if strings.ContainsRune(itemInFunc.Val, '"') {
					return nil, itemInFunc.Errorf("Attribute in function"+
						" must not be quoted with \": %s", itemInFunc.Val)
				}
				function.Attr = val
				attrItemsAgo = 0
			} else if expectLang {
				if val == "*" {
					return nil, x.Errorf(
						"The * symbol cannot be used as a valid language inside functions")
				}
				function.Lang = val
				expectLang = false
			} else if function.Name != uid {
				// For UID function. we set g.UID
				function.Args = append(function.Args, Arg{Value: val})
			}

			if function.Name == "var" {
				return nil, itemInFunc.Errorf("Unexpected var(). Maybe you want to try using uid()")
			}

			expectArg = false
			if function.Name == value {
				// E.g. @filter(gt(val(a), 10))
				function.NeedsVar = append(function.NeedsVar, VarContext{
					Name: val,
					Typ:  ValueVar,
				})
			} else if function.Name == uid {
				// uid function could take variables as well as actual uids.
				// If we can parse the value that means its an uid otherwise a variable.
				uid, err := strconv.ParseUint(val, 0, 64)
				switch e := err.(type) {
				case nil:
					// It could be uid function at root.
					if gq != nil {
						gq.UID = append(gq.UID, uid)
						// Or uid function in filter.
					} else {
						function.UID = append(function.UID, uid)
					}
					continue
				case *strconv.NumError:
					if e.Err == strconv.ErrRange {
						return nil, itemInFunc.Errorf("The uid value %q is too large.", val)
					}
				}
				// E.g. @filter(uid(a, b, c))
				function.NeedsVar = append(function.NeedsVar, VarContext{
					Name: val,
					Typ:  UidVar,
				})
			}
		}
	}

	if function.Name != uid && function.Name != typ && len(function.Attr) == 0 {
		return nil, it.Errorf("Got empty attr for function: [%s]", function.Name)
	}

	if function.Name == typ && len(function.Args) != 1 {
		return nil, it.Errorf("type function only supports one argument. Got: %v", function.Args)
	}

	return function, nil
}

type facetRes struct {
	f          *pb.FacetParams
	ft         *FilterTree
	vmap       map[string]string
	facetOrder string
	orderdesc  bool
}

func parseFacets(it *lex.ItemIterator) (res facetRes, err error) {
	res, ok, err := tryParseFacetList(it)
	if err != nil || ok {
		return res, err
	}

	filterTree, err := parseFilter(it)
	res.ft = filterTree
	return res, err
}

type facetItem struct {
	name      string
	alias     string
	varName   string
	ordered   bool
	orderdesc bool
}

// If err != nil, an error happened, abandon parsing.  If err == nil && parseOk == false, the
// attempt to parse failed, no data was consumed, and there might be a valid alternate parse with a
// different function.
func tryParseFacetItem(it *lex.ItemIterator) (res facetItem, parseOk bool, err error) {
	// We parse this:
	// [{orderdesc|orderasc|alias}:] [varname as] name

	savePos := it.Save()
	defer func() {
		if err == nil && !parseOk {
			it.Restore(savePos)
		}
	}()

	item, ok := tryParseItemType(it, itemName)
	if !ok {
		return res, false, nil
	}

	isOrderasc := item.Val == "orderasc"
	if _, ok := tryParseItemType(it, itemColon); ok {
		if isOrderasc || item.Val == "orderdesc" {
			res.ordered = true
			res.orderdesc = !isOrderasc
		} else {
			res.alias = item.Val
		}

		// Step past colon.
		item, ok = tryParseItemType(it, itemName)
		if !ok {
			return res, false, item.Errorf("Expected name after colon")
		}
	}

	// We've possibly set ordered, orderdesc, alias and now we have consumed another item,
	// which is a name.
	name1 := item.Val

	// Now try to consume "as".
	if !trySkipItemVal(it, "as") {
		name1 = collectName(it, name1)
		res.name = name1
		return res, true, nil
	}
	item, ok = tryParseItemType(it, itemName)
	if !ok {
		return res, false, item.Errorf("Expected name in facet list")
	}

	res.name = collectName(it, item.Val)
	res.varName = name1
	return res, true, nil
}

// If err != nil, an error happened, abandon parsing.  If err == nil && parseOk == false, the
// attempt to parse failed, but there might be a valid alternate parse with a different function,
// such as parseFilter.
func tryParseFacetList(it *lex.ItemIterator) (res facetRes, parseOk bool, err error) {
	savePos := it.Save()
	defer func() {
		if err == nil && !parseOk {
			it.Restore(savePos)
		}
	}()

	// Skip past '('
	if _, ok := tryParseItemType(it, itemLeftRound); !ok {
		it.Restore(savePos)
		var facets pb.FacetParams
		facets.AllKeys = true
		res.f = &facets
		res.vmap = make(map[string]string)
		return res, true, nil
	}

	facetVar := make(map[string]string)
	var facets pb.FacetParams
	var orderdesc bool
	var orderkey string

	if _, ok := tryParseItemType(it, itemRightRound); ok {
		// @facets() just parses to an empty set of facets.
		res.f, res.vmap, res.facetOrder, res.orderdesc = &facets, facetVar, orderkey, orderdesc
		return res, true, nil
	}

	for {
		// We've just consumed a leftRound or a comma.

		// Parse a facet item.
		// copy the iterator first to facetItemIt so that it corresponds to the parsed facetItem
		// facetItemIt is used later for reporting errors with line and column numbers
		facetItemIt := it
		facetItem, ok, err := tryParseFacetItem(it)
		if !ok || err != nil {
			return res, ok, err
		}

		// Combine the facetitem with our result.
		{
			if facetItem.varName != "" {
				if _, has := facetVar[facetItem.name]; has {
					return res, false, facetItemIt.Errorf("Duplicate variable mappings for facet %v",
						facetItem.name)
				}
				facetVar[facetItem.name] = facetItem.varName
			}
			facets.Param = append(facets.Param, &pb.FacetParam{
				Key:   facetItem.name,
				Alias: facetItem.alias,
			})
			if facetItem.ordered {
				if orderkey != "" {
					return res, false,
						facetItemIt.Errorf("Invalid use of orderasc/orderdesc in facets")
				}
				orderdesc = facetItem.orderdesc
				orderkey = facetItem.name
			}
		}

		// Now what?  Either close-paren or a comma.
		if _, ok := tryParseItemType(it, itemRightRound); ok {
			sort.Slice(facets.Param, func(i, j int) bool {
				return facets.Param[i].Key < facets.Param[j].Key
			})
			// deduplicate facets
			out := facets.Param[:0]
			flen := len(facets.Param)
			for i := 1; i < flen; i++ {
				if facets.Param[i-1].Key == facets.Param[i].Key {
					continue
				}
				out = append(out, facets.Param[i-1])
			}
			out = append(out, facets.Param[flen-1])
			facets.Param = out
			res.f, res.vmap, res.facetOrder, res.orderdesc = &facets, facetVar, orderkey, orderdesc
			return res, true, nil
		}
		if item, ok := tryParseItemType(it, itemComma); !ok {
			if len(facets.Param) < 2 {
				// We have only consumed ``'@facets' '(' <facetItem>`, which means parseFilter might
				// succeed. Return no-parse, no-error.
				return res, false, nil
			}
			// We've consumed `'@facets' '(' <facetItem> ',' <facetItem>`, so this is definitely
			// not a filter.  Return an error.
			return res, false, item.Errorf(
				"Expected ',' or ')' in facet list: %s", item.Val)
		}
	}
}

// parseGroupby parses the groupby directive.
func parseGroupby(it *lex.ItemIterator, gq *GraphQuery) error {
	count := 0
	expectArg := true
	it.Next()
	item := it.Item()
	alias := ""
	if item.Typ != itemLeftRound {
		return item.Errorf("Expected a left round after groupby")
	}
	for it.Next() {
		item := it.Item()
		if item.Typ == itemRightRound {
			break
		}
		if item.Typ == itemComma {
			if expectArg {
				return item.Errorf("Expected a predicate but got comma")
			}
			expectArg = true
		} else if item.Typ == itemName {
			if !expectArg {
				return item.Errorf("Expected a comma or right round but got: %v", item.Val)
			}

			val := collectName(it, item.Val)
			peekIt, err := it.Peek(1)
			if err != nil {
				return err
			}
			if peekIt[0].Typ == itemColon {
				if alias != "" {
					return item.Errorf("Expected predicate after %s:", alias)
				}
				alias = val
				it.Next() // Consume the itemColon
				continue
			}

			var langs []string
			items, err := it.Peek(1)
			if err == nil && items[0].Typ == itemAt {
				it.Next() // consume '@'
				it.Next() // move forward
				langs, err = parseLanguageList(it)
				if err != nil {
					return err
				}
			}
			attrLang := GroupByAttr{
				Attr:  val,
				Alias: alias,
				Langs: langs,
			}
			alias = ""
			gq.GroupbyAttrs = append(gq.GroupbyAttrs, attrLang)
			count++
			expectArg = false
		}
	}
	if expectArg {
		// use the initial item to report error line and column numbers
		return item.Errorf("Unnecessary comma in groupby()")
	}
	if count == 0 {
		return item.Errorf("Expected atleast one attribute in groupby")
	}
	return nil
}

// parseFilter parses the filter directive to produce a QueryFilter / parse tree.
func parseFilter(it *lex.ItemIterator) (*FilterTree, error) {
	it.Next()
	item := it.Item()
	if item.Typ != itemLeftRound {
		return nil, item.Errorf("Expected ( after filter directive")
	}

	// opStack is used to collect the operators in right order.
	opStack := new(filterTreeStack)
	opStack.push(&FilterTree{Op: "("}) // Push ( onto operator stack.
	// valueStack is used to collect the values.
	valueStack := new(filterTreeStack)

	for it.Next() {
		item := it.Item()
		lval := strings.ToLower(item.Val)
		if lval == "and" || lval == "or" || lval == "not" { // Handle operators.
			op := lval
			opPred := filterOpPrecedence[op]
			x.AssertTruef(opPred > 0, "Expected opPred > 0: %d", opPred)
			// Evaluate the stack until we see an operator with strictly lower pred.
			for !opStack.empty() {
				topOp := opStack.peek()
				if filterOpPrecedence[topOp.Op] < opPred {
					break
				}
				err := evalStack(opStack, valueStack)
				if err != nil {
					return nil, err
				}
			}
			opStack.push(&FilterTree{Op: op}) // Push current operator.
		} else if item.Typ == itemName { // Value.
			it.Prev()
			f, err := parseFunction(it, nil)
			if err != nil {
				return nil, err
			}
			leaf := &FilterTree{Func: f}
			valueStack.push(leaf)
		} else if item.Typ == itemLeftRound { // Just push to op stack.
			opStack.push(&FilterTree{Op: "("})

		} else if item.Typ == itemRightRound { // Pop op stack until we see a (.
			for !opStack.empty() {
				topOp := opStack.peek()
				if topOp.Op == "(" {
					break
				}
				err := evalStack(opStack, valueStack)
				if err != nil {
					return nil, err
				}
			}
			_, err := opStack.pop() // Pop away the (.
			if err != nil {
				return nil, item.Errorf("Invalid filter statement")
			}
			if opStack.empty() {
				// The parentheses are balanced out. Let's break.
				break
			}
		} else {
			return nil, item.Errorf("Unexpected item while parsing @filter: %v", item)
		}
	}

	// For filters, we start with ( and end with ). We expect to break out of loop
	// when the parentheses balance off, and at that point, opStack should be empty.
	// For other applications, typically after all items are
	// consumed, we will run a loop like "while opStack is nonempty, evalStack".
	// This is not needed here.
	if !opStack.empty() {
		return nil, item.Errorf("Unbalanced parentheses in @filter statement")
	}

	if valueStack.empty() {
		// This happens when we have @filter(). We can either return an error or
		// ignore. Currently, let's just ignore and pretend there is no filter.
		return nil, nil
	}

	if valueStack.size() != 1 {
		return nil, item.Errorf("Expected one item in value stack, but got %d",
			valueStack.size())
	}
	return valueStack.pop()
}

// Parses ID list. Only used for GraphQL variables.
// TODO - Maybe get rid of this by lexing individual IDs.
func parseID(val string) ([]uint64, error) {
	var uids []uint64
	val = x.WhiteSpace.Replace(val)
	if val[0] != '[' {
		uid, err := strconv.ParseUint(val, 0, 64)
		if err != nil {
			return nil, err
		}
		uids = append(uids, uid)
		return uids, nil
	}

	if val[len(val)-1] != ']' {
		return nil, x.Errorf("Invalid id list at root. Got: %+v", val)
	}
	var buf bytes.Buffer
	for _, c := range val[1:] {
		if c == ',' || c == ']' {
			if buf.Len() == 0 {
				continue
			}
			uid, err := strconv.ParseUint(buf.String(), 0, 64)
			if err != nil {
				return nil, err
			}
			uids = append(uids, uid)
			buf.Reset()
			continue
		}
		if c == '[' || c == ')' {
			return nil, x.Errorf("Invalid id list at root. Got: %+v", val)
		}
		buf.WriteRune(c)
	}
	return uids, nil
}

func parseVarList(it *lex.ItemIterator, gq *GraphQuery) (int, error) {
	count := 0
	expectArg := true
	it.Next()
	item := it.Item()
	if item.Typ != itemLeftRound {
		return count, item.Errorf("Expected a left round after var")
	}
	for it.Next() {
		item := it.Item()
		if item.Typ == itemRightRound {
			break
		}
		if item.Typ == itemComma {
			if expectArg {
				return count, item.Errorf("Expected a variable but got comma")
			}
			expectArg = true
		} else if item.Typ == itemName {
			if !expectArg {
				return count, item.Errorf("Expected a variable but got comma")
			}
			count++
			gq.NeedsVar = append(gq.NeedsVar, VarContext{
				Name: item.Val,
				Typ:  UidVar,
			})
			expectArg = false
		}
	}
	if expectArg {
		return count, item.Errorf("Unnecessary comma in val()")
	}
	return count, nil
}

func parseDirective(it *lex.ItemIterator, curp *GraphQuery) error {
	valid := true
	it.Prev()
	item := it.Item()
	if item.Typ == itemLeftCurl {
		// Ideally we should check that curp was created at current depth.
		valid = false
	}
	it.Next()
	// No directive is allowed on pb.subgraph like expand all, value variables.
	if !valid || curp == nil || curp.IsInternal {
		return item.Errorf("Invalid use of directive.")
	}

	it.Next()
	item = it.Item()
	peek, err := it.Peek(1)
	if err != nil || item.Typ != itemName {
		return item.Errorf("Expected directive or language list")
	}

	if item.Val == "facets" { // because @facets can come w/t '()'
		res, err := parseFacets(it)
		if err != nil {
			return err
		}
		if res.f != nil {
			curp.FacetVar = res.vmap
			curp.FacetOrder = res.facetOrder
			curp.FacetDesc = res.orderdesc
			if curp.Facets != nil {
				return item.Errorf("Only one facets allowed")
			}
			curp.Facets = res.f
		} else if res.ft != nil {
			if curp.FacetsFilter != nil {
				return item.Errorf("Only one facets filter allowed")
			}
			if res.ft.hasVars() {
				return item.Errorf(
					"variables are not allowed in facets filter.")
			}
			curp.FacetsFilter = res.ft
		} else {
			return item.Errorf("Facets parsing failed.")
		}
	} else if peek[0].Typ == itemLeftRound {
		// this is directive
		switch item.Val {
		case "filter":
			if curp.Filter != nil {
				return item.Errorf("Use AND, OR and round brackets instead" +
					" of multiple filter directives.")
			}
			filter, err := parseFilter(it)
			if err != nil {
				return err
			}
			curp.Filter = filter
		case "groupby":
			if curp.IsGroupby {
				return item.Errorf("Only one group by directive allowed.")
			}
			curp.IsGroupby = true
			parseGroupby(it, curp)
		default:
			return item.Errorf("Unknown directive [%s]", item.Val)
		}
	} else if len(curp.Attr) > 0 && len(curp.Langs) == 0 {
		// this is language list
		if curp.Langs, err = parseLanguageList(it); err != nil {
			return err
		}
		if len(curp.Langs) == 0 {
			return item.Errorf("Expected at least 1 language in list for %s", curp.Attr)
		}
	} else {
		return item.Errorf("Expected directive or language list, got @%s", item.Val)
	}
	return nil
}

func parseLanguageList(it *lex.ItemIterator) ([]string, error) {
	item := it.Item()
	var langs []string
	for ; item.Typ == itemName || item.Typ == itemPeriod; item = it.Item() {
		langs = append(langs, item.Val)
		it.Next()
		if it.Item().Typ == itemColon {
			it.Next()
		} else {
			break
		}
	}
	if it.Item().Typ == itemPeriod {
		peekIt, err := it.Peek(1)
		if err != nil {
			return nil, err
		}
		if peekIt[0].Typ == itemPeriod {
			return nil, it.Errorf("Expected only one dot(.) while parsing language list.")
		}
	}
	it.Prev()

	for _, lang := range langs {
		if lang == string(star) && len(langs) > 1 {
			return nil, x.Errorf(
				"If * is used, no other languages are allowed in the language list. Found %v",
				langs)
		}
	}

	return langs, nil
}

func validKeyAtRoot(k string) bool {
	switch k {
	case "func", "orderasc", "orderdesc", "first", "offset", "after":
		return true
	case "from", "to", "numpaths", "minweight", "maxweight":
		// Specific to shortest path
		return true
	case "depth":
		return true
	}
	return false
}

// Check for validity of key at non-root nodes.
func validKey(k string) bool {
	switch k {
	case "orderasc", "orderdesc", "first", "offset", "after":
		return true
	}
	return false
}

func attrAndLang(attrData string) (attr string, langs []string) {
	idx := strings.Index(attrData, "@")
	if idx < 0 {
		return attrData, langs
	}
	attr = attrData[:idx]
	langs = strings.Split(attrData[idx+1:], ":")
	return
}

// getRoot gets the root graph query object after parsing the args.
func getRoot(it *lex.ItemIterator) (gq *GraphQuery, rerr error) {
	gq = &GraphQuery{
		Args: make(map[string]string),
	}
	if !it.Next() {
		return nil, it.Errorf("Invalid query")
	}
	item := it.Item()
	if item.Typ != itemName {
		return nil, item.Errorf("Expected some name. Got: %v", item)
	}

	peekIt, err := it.Peek(1)
	if err != nil {
		return nil, it.Errorf("Invalid Query")
	}
	if peekIt[0].Typ == itemName && strings.ToLower(peekIt[0].Val) == "as" {
		gq.Var = item.Val
		it.Next() // Consume the "AS".
		it.Next()
		item = it.Item()
	}

	gq.Alias = item.Val
	if !it.Next() {
		return nil, item.Errorf("Invalid query")
	}
	item = it.Item()
	if item.Typ != itemLeftRound {
		return nil, item.Errorf("Expected Left round brackets. Got: %v", item)
	}

	expectArg := true
	order := make(map[string]bool)
	// Parse in KV fashion. Depending on the value of key, decide the path.
	for it.Next() {
		var key string
		// Get key.
		item := it.Item()
		if item.Typ == itemName {
			if !expectArg {
				return nil, item.Errorf("Expecting a comma. Got: %v", item)
			}
			key = item.Val
			expectArg = false
		} else if item.Typ == itemRightRound {
			if gq.Func == nil && len(gq.NeedsVar) == 0 && len(gq.Args) == 0 {
				// Used to do aggregation at root which would be fetched in another block.
				gq.IsEmpty = true
			}
			break
		} else if item.Typ == itemComma {
			if expectArg {
				return nil, item.Errorf("Expected Argument but got comma.")
			}
			expectArg = true
			continue
		} else {
			return nil, item.Errorf("Expecting argument name. Got: %v", item)
		}

		if !validKeyAtRoot(key) {
			return nil, item.Errorf("Got invalid keyword: %s at root", key)
		}

		if !it.Next() {
			return nil, item.Errorf("Invalid query")
		}
		item = it.Item()
		if item.Typ != itemColon {
			return nil, item.Errorf("Expecting a colon. Got: %v", item)
		}

		if key == "func" {
			// Store the generator function.
			if gq.Func != nil {
				return gq, item.Errorf("Only one function allowed at root")
			}
			gen, err := parseFunction(it, gq)
			if err != nil {
				return gq, err
			}
			if !validFuncName(gen.Name) {
				return nil, item.Errorf("Function name: %s is not valid.", gen.Name)
			}
			gq.Func = gen
			gq.NeedsVar = append(gq.NeedsVar, gen.NeedsVar...)
		} else {
			var val string
			if !it.Next() {
				return nil, it.Errorf("Invalid query")
			}
			item := it.Item()

			if item.Typ == itemDollar {
				it.Next()
				item = it.Item()
				if item.Typ == itemName {
					val = fmt.Sprintf("$%s", item.Val)
				} else {
					return nil, item.Errorf("Expecting a variable name. Got: %v", item)
				}
				goto ASSIGN
			} else if item.Typ == itemMathOp {
				if item.Val != "+" && item.Val != "-" {
					return nil,
						item.Errorf("Only Plus and minus are allowed unary ops. Got: %v",
							item.Val)
				}
				val = item.Val
				it.Next()
				item = it.Item()
			}

			if val == "" && item.Val == value {
				count, err := parseVarList(it, gq)
				if err != nil {
					return nil, err
				}
				if count != 1 {
					return nil, item.Errorf("Expected only one variable but got: %d", count)
				}
				// Modify the NeedsVar context here.
				gq.NeedsVar[len(gq.NeedsVar)-1].Typ = ValueVar
			} else {
				val = collectName(it, val+item.Val)
				// Get language list, if present
				items, err := it.Peek(1)
				if err == nil && items[0].Typ == itemLeftRound {
					if (key == "orderasc" || key == "orderdesc") && val != value {
						return nil, it.Errorf("Expected val(). Got %s() with order.", val)
					}
				}
				if err == nil && items[0].Typ == itemAt {
					it.Next() // consume '@'
					it.Next() // move forward
					langs, err := parseLanguageList(it)
					if err != nil {
						return nil, err
					}
					val = val + "@" + strings.Join(langs, ":")
				}

			}

			// TODO - Allow only order by one of variable/predicate for now.
			if val == "" {
				// Right now we only allow one sort by a variable and it has to be at the first
				// position.
				val = gq.NeedsVar[len(gq.NeedsVar)-1].Name
				if len(gq.Order) > 0 && isSortkey(key) {
					return nil, it.Errorf("Multiple sorting only allowed by predicates. "+
						"Got: %+v", val)
				}
			}
			if isSortkey(key) {
				if order[val] {
					return nil, it.Errorf("Sorting by an attribute: [%s] can only be done once", val)
				}
				attr, langs := attrAndLang(val)
				gq.Order = append(gq.Order,
					&pb.Order{Attr: attr, Desc: key == "orderdesc", Langs: langs})
				order[val] = true
				continue
			}

		ASSIGN:
			if _, ok := gq.Args[key]; ok {
				return gq, it.Errorf("Repeated key %q at root", key)
			}
			gq.Args[key] = val
		}
	}

	return gq, nil
}

func isSortkey(k string) bool {
	return k == "orderasc" || k == "orderdesc"
}

type Count int

const (
	notSeen      Count = iota // default value
	seen                      // when we see count keyword
	seenWithPred              // when we see a predicate within count.
)

func validateEmptyBlockItem(it *lex.ItemIterator, val string) error {
	savePos := it.Save()
	defer func() {
		it.Restore(savePos)
	}()

	fname := val
	// Could have alias so peek forward to get actual function name.
	skipped := trySkipItemTyp(it, itemColon)
	if skipped {
		item, ok := tryParseItemType(it, itemName)
		if !ok {
			return item.Errorf("Expected name. Got: %s", item.Val)
		}
		fname = item.Val
	}
	ok := trySkipItemTyp(it, itemLeftRound)
	if !ok || (!isMathBlock(fname) && !isAggregator(fname)) {
		return it.Errorf("Only aggregation/math functions allowed inside empty blocks."+
			" Got: %v", fname)
	}
	return nil
}

// godeep constructs the subgraph from the lexed items and a GraphQuery node.
func godeep(it *lex.ItemIterator, gq *GraphQuery) error {
	if gq == nil {
		return it.Errorf("Bad nesting of predicates or functions")
	}
	var count Count
	var alias, varName string
	curp := gq // Used to track current node, for nesting.
	for it.Next() {
		item := it.Item()
		switch item.Typ {
		case lex.ItemEOF:
			return nil
		case itemRightCurl:
			return nil
		case itemPeriod:
			// looking for ...
			dots := 1
			for i := 0; i < 2; i++ {
				if it.Next() && it.Item().Typ == itemPeriod {
					dots++
				}
			}
			if dots == 3 {
				it.Next()
				item = it.Item()
				if item.Typ == itemName {
					// item.Val is expected to start with "..." and to have len >3.
					gq.Children = append(gq.Children, &GraphQuery{fragment: item.Val})
					// Unlike itemName, there is no nesting, so do not change "curp".
				}
			} else {
				return item.Errorf("Expected 3 periods (\"...\"), got %d.", dots)
			}
		case itemName:
			peekIt, err := it.Peek(1)
			if err != nil {
				return item.Errorf("Invalid query")
			}
			if peekIt[0].Typ == itemName && strings.ToLower(peekIt[0].Val) == "as" {
				varName = item.Val
				it.Next() // "As" was checked before.
				continue
			}

			val := collectName(it, item.Val)
			valLower := strings.ToLower(val)

			peekIt, err = it.Peek(1)
			if err != nil {
				return err
			}
			if peekIt[0].Typ == itemColon {
				alias = val
				it.Next() // Consume the itemcolon
				continue
			}

			if gq.IsGroupby && (!isAggregator(val) && val != "count" && count != seen) {
				// Only aggregator or count allowed inside the groupby block.
				return it.Errorf("Only aggregator/count "+
					"functions allowed inside @groupby. Got: %v", val)
			}

			if gq.IsEmpty {
				if err := validateEmptyBlockItem(it, valLower); err != nil {
					return err
				}
			}

			if valLower == "checkpwd" {
				child := &GraphQuery{
					Args:  make(map[string]string),
					Var:   varName,
					Alias: alias,
				}
				varName, alias = "", ""
				it.Prev()
				if child.Func, err = parseFunction(it, gq); err != nil {
					return err
				}
				child.Func.Args = append(child.Func.Args, Arg{Value: child.Func.Attr})
				child.Attr = child.Func.Attr
				gq.Children = append(gq.Children, child)
				curp = nil
				continue
			} else if isAggregator(valLower) {
				child := &GraphQuery{
					Attr:       value,
					Args:       make(map[string]string),
					Var:        varName,
					IsInternal: true,
					Alias:      alias,
				}
				varName, alias = "", ""
				it.Next()
				if it.Item().Typ != itemLeftRound {
					it.Prev()
					goto Fall
				}
				it.Next()
				if gq.IsGroupby {
					item = it.Item()
					attr := collectName(it, item.Val)
					// Get language list, if present
					items, err := it.Peek(1)
					if err == nil && items[0].Typ == itemAt {
						it.Next() // consume '@'
						it.Next() // move forward
						if child.Langs, err = parseLanguageList(it); err != nil {
							return err
						}
					}
					child.Attr = attr
					child.IsInternal = false
				} else {
					if it.Item().Val != value {
						return it.Errorf("Only variables allowed in aggregate functions. Got: %v",
							it.Item().Val)
					}
					count, err := parseVarList(it, child)
					if err != nil {
						return err
					}
					if count != 1 {
						return it.Errorf("Expected one variable inside val() of"+
							" aggregator but got %v", count)
					}
					child.NeedsVar[len(child.NeedsVar)-1].Typ = ValueVar
				}
				child.Func = &Function{
					Name:     valLower,
					NeedsVar: child.NeedsVar,
				}
				it.Next() // Skip the closing ')'
				gq.Children = append(gq.Children, child)
				curp = nil
				continue
			} else if isMathBlock(valLower) {
				if varName == "" && alias == "" {
					return it.Errorf("Function math should be used with a variable or have an alias")
				}
				mathTree, again, err := parseMathFunc(it, false)
				if err != nil {
					return err
				}
				if again {
					return it.Errorf("Comma encountered in math() at unexpected place.")
				}
				child := &GraphQuery{
					Attr:       val,
					Alias:      alias,
					Args:       make(map[string]string),
					Var:        varName,
					MathExp:    mathTree,
					IsInternal: true,
				}
				// TODO - See that if we can instead initialize this at the top.
				varName, alias = "", ""
				gq.Children = append(gq.Children, child)
				curp = nil
				continue
			} else if isExpandFunc(valLower) {
				if varName != "" {
					return it.Errorf("expand() cannot be used with a variable: %s", val)
				}
				if alias != "" {
					return it.Errorf("expand() cannot have an alias")
				}
				it.Next() // Consume the '('
				if it.Item().Typ != itemLeftRound {
					return it.Errorf("Invalid use of expand()")
				}
				it.Next()
				item := it.Item()
				child := &GraphQuery{
					Attr:       val,
					Args:       make(map[string]string),
					IsInternal: true,
				}
				switch item.Val {
				case value:
					count, err := parseVarList(it, child)
					if err != nil {
						return err
					}
					if count != 1 {
						return item.Errorf("Invalid use of expand(). Exactly one variable expected.")
					}
					child.NeedsVar[len(child.NeedsVar)-1].Typ = ListVar
					child.Expand = child.NeedsVar[len(child.NeedsVar)-1].Name
				case "_all_":
					child.Expand = "_all_"
				case "_forward_":
					child.Expand = "_forward_"
				case "_reverse_":
					child.Expand = "_reverse_"
				default:
					return item.Errorf("Invalid argument %v in expand()", item.Val)
				}
				it.Next() // Consume ')'
				gq.Children = append(gq.Children, child)
				// Note: curp is not set to nil. So it can have children, filters, etc.
				curp = child
				continue
			} else if valLower == "count" {
				if count != notSeen {
					return it.Errorf("Invalid mention of function count")
				}
				count = seen
				it.Next()
				item = it.Item()
				if item.Typ != itemLeftRound {
					it.Prev()
					count = notSeen
					goto Fall
				}

				peekIt, err := it.Peek(2)
				if err != nil {
					return err
				}
				if peekIt[0].Typ == itemRightRound {
					return it.Errorf("Cannot use count(), please use count(uid)")
				} else if peekIt[0].Val == uid && peekIt[1].Typ == itemRightRound {
					if gq.IsGroupby {
						// count(uid) case which occurs inside @groupby
						val = uid
						// Skip uid)
						it.Next()
						it.Next()
						goto Fall
					}

					if varName != "" {
						return it.Errorf("Cannot assign variable to count()")
					}
					count = notSeen
					gq.UidCount = true
					if alias != "" {
						gq.UidCountAlias = alias
					}
					it.Next()
					it.Next()
				}
				continue
			} else if valLower == value {
				if varName != "" {
					return it.Errorf("Cannot assign a variable to val()")
				}
				if count == seen {
					return it.Errorf("Count of a variable is not allowed")
				}
				peekIt, err = it.Peek(1)
				if err != nil {
					return err
				}
				if peekIt[0].Typ != itemLeftRound {
					goto Fall
				}

				child := &GraphQuery{
					Attr:       val,
					Args:       make(map[string]string),
					IsInternal: true,
					Alias:      alias,
				}
				alias = ""
				count, err := parseVarList(it, child)
				if err != nil {
					return err
				}
				if count != 1 {
					return it.Errorf("Invalid use of val(). Exactly one variable expected.")
				}
				// Only value vars can be retrieved.
				child.NeedsVar[len(child.NeedsVar)-1].Typ = ValueVar
				gq.Children = append(gq.Children, child)
				curp = nil
				continue
			} else if valLower == uid {
				if count == seen {
					return it.Errorf("Count of a variable is not allowed")
				}
				peekIt, err = it.Peek(1)
				if err != nil {
					return err
				}
				if peekIt[0].Typ != itemLeftRound {
					goto Fall
				}
				return it.Errorf("Cannot do uid() of a variable")
			}
		Fall:
			if count == seenWithPred {
				return it.Errorf("Multiple predicates not allowed in single count.")
			}
			child := &GraphQuery{
				Args:    make(map[string]string),
				Attr:    val,
				IsCount: count == seen,
				Var:     varName,
				Alias:   alias,
			}

			if gq.IsCount {
				return it.Errorf("Cannot have children attributes when asking for count.")
			}
			gq.Children = append(gq.Children, child)
			varName, alias = "", ""
			curp = child
			if count == seen {
				count = seenWithPred
			}
		case itemLeftCurl:
			if curp == nil {
				return it.Errorf("Query syntax invalid.")
			}
			if len(curp.Langs) > 0 {
				return it.Errorf("Cannot have children for attr: %s with lang tags: %v", curp.Attr,
					curp.Langs)
			}
			if err := godeep(it, curp); err != nil {
				return err
			}
		case itemLeftRound:
			if curp == nil {
				return it.Errorf("Query syntax invalid.")
			}
			if curp.Attr == "" {
				return it.Errorf("Predicate name cannot be empty.")
			}
			args, err := parseArguments(it, curp)
			if err != nil {
				return err
			}
			// Stores args in GraphQuery, will be used later while retrieving results.
			order := make(map[string]bool)
			for _, p := range args {
				if !validKey(p.Key) {
					return it.Errorf("Got invalid keyword: %s", p.Key)
				}
				if _, ok := curp.Args[p.Key]; ok {
					return it.Errorf("Got repeated key %q at level %q", p.Key, curp.Attr)
				}
				if p.Val == "" {
					return it.Errorf("Got empty argument")
				}
				if p.Key == "orderasc" || p.Key == "orderdesc" {
					if order[p.Val] {
						return it.Errorf("Sorting by an attribute: [%s] "+
							"can only be done once", p.Val)
					}
					attr, langs := attrAndLang(p.Val)
					curp.Order = append(curp.Order,
						&pb.Order{Attr: attr, Desc: p.Key == "orderdesc", Langs: langs})
					order[p.Val] = true
					continue
				}

				curp.Args[p.Key] = p.Val
			}
		case itemAt:
			err := parseDirective(it, curp)
			if err != nil {
				return err
			}

		case itemRightRound:
			if count != seenWithPred {
				return it.Errorf("Invalid mention of brackets")
			}
			count = notSeen
		}
	}
	return nil
}

func isAggregator(fname string) bool {
	return fname == "min" || fname == "max" || fname == "sum" || fname == "avg"
}

func isExpandFunc(name string) bool {
	return name == "expand"
}

func isMathBlock(name string) bool {
	return name == "math"
}

func isGeoFunc(name string) bool {
	return name == "near" || name == "contains" || name == "within" || name == "intersects"
}

func isInequalityFn(name string) bool {
	switch name {
	case "eq", "le", "ge", "gt", "lt":
		return true
	}
	return false
}

// Name can have dashes or alphanumeric characters. Lexer lexes them as separate items.
// We put it back together here.
func collectName(it *lex.ItemIterator, val string) string {
	var dashOrName bool // false if expecting dash, true if expecting name
	for {
		items, err := it.Peek(1)
		if err == nil && ((items[0].Typ == itemName && dashOrName) ||
			(items[0].Val == "-" && !dashOrName)) {
			it.Next()
			val += it.Item().Val
			dashOrName = !dashOrName
		} else {
			break
		}
	}
	return val
}

// Steps the parser.
func tryParseItemType(it *lex.ItemIterator, typ lex.ItemType) (lex.Item, bool) {
	item, ok := it.PeekOne()
	if !ok || item.Typ != typ {
		return item, false
	}
	it.Next()
	return item, true
}

func trySkipItemVal(it *lex.ItemIterator, val string) bool {
	item, ok := it.PeekOne()
	if !ok || item.Val != val {
		return false
	}
	it.Next()
	return true
}

func trySkipItemTyp(it *lex.ItemIterator, typ lex.ItemType) bool {
	item, ok := it.PeekOne()
	if !ok || item.Typ != typ {
		return false
	}
	it.Next()
	return true
}<|MERGE_RESOLUTION|>--- conflicted
+++ resolved
@@ -1349,11 +1349,7 @@
 
 	switch name {
 	case "regexp", "anyofterms", "allofterms", "alloftext", "anyoftext",
-<<<<<<< HEAD
-		"has", "uid", "uid_in", "anyof", "allof", "match":
-=======
-		"has", "uid", "uid_in", "anyof", "allof", "type":
->>>>>>> e58fad36
+		"has", "uid", "uid_in", "anyof", "allof", "type", "match":
 		return true
 	}
 	return false
