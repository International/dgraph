--- conflicted
+++ resolved
@@ -11,11 +11,7 @@
     ports:
       - 5080:5080
       - 6080:6080
-<<<<<<< HEAD
-    command: /gobin/dgraph zero -o 0 --my=zero1:5080 --replicas 3 --idx 1 --logtostderr -v=2 --bindall --expose_trace --profile_mode block --block_rate 10
-=======
     command: /gobin/dgraph zero --my=zero1:5080 --replicas 3 --idx 1 --bindall --expose_trace --profile_mode block --block_rate 10 --logtostderr -v=2 --enterprise_features
->>>>>>> ef245676
     volumes:
       - type: bind
         source: $GOPATH/bin
@@ -28,11 +24,7 @@
   zero2:
     image: dgraph/dgraph:latest
     container_name: bank-dg0.2
-<<<<<<< HEAD
-    command: /gobin/dgraph zero -o 2 --my=zero2:5082 --replicas 3 --idx 2 --logtostderr -v=2 --peer=zero1:5080
-=======
     command: /gobin/dgraph zero -o 2 --my=zero2:5082 --replicas 3 --peer=zero1:5080 --idx 2 --logtostderr -v=2 --enterprise_features
->>>>>>> ef245676
     depends_on:
       - zero1
     ports:
@@ -47,11 +39,7 @@
   zero3:
     image: dgraph/dgraph:latest
     container_name: bank-dg0.3
-<<<<<<< HEAD
-    command: /gobin/dgraph zero -o 3 --my=zero3:5083 --replicas 3 --idx 3 --logtostderr -v=2 --peer=zero1:5080
-=======
     command: /gobin/dgraph zero -o 3 --my=zero3:5083 --replicas 3 --peer=zero1:5080 --idx 3 --logtostderr -v=2 --enterprise_features
->>>>>>> ef245676
     depends_on:
       - zero2
     ports:
@@ -100,11 +88,7 @@
     ports:
       - 8180:8180
       - 9180:9180
-<<<<<<< HEAD
-    command: /gobin/dgraph alpha --my=dg1:7180 --lru_mb=1024 --zero=zero1:5080 -o 100 --logtostderr -v=2 --expose_trace --trace 1.0 --profile_mode block --block_rate 10
-=======
     command: /gobin/dgraph alpha --my=dg1:7180 --lru_mb=1024 --zero=zero1:5080 -o 100 --expose_trace  --trace 1.0 --profile_mode block --block_rate 10 --logtostderr -v=2 --enterprise_features --whitelist 10.0.0.0:10.255.255.255,172.16.0.0:172.31.255.255,192.168.0.0:192.168.255.255
->>>>>>> ef245676
 
   dg2:
     image: dgraph/dgraph:latest
@@ -123,11 +107,7 @@
     ports:
       - 8182:8182
       - 9182:9182
-<<<<<<< HEAD
-    command: /gobin/dgraph alpha --my=dg2:7182 --lru_mb=1024 --zero=zero1:5080 -o 102 --logtostderr -v=2 --expose_trace --trace 1.0 --profile_mode block --block_rate 10
-=======
     command: /gobin/dgraph alpha --my=dg2:7182 --lru_mb=1024 --zero=zero1:5080 -o 102 --expose_trace  --trace 1.0 --profile_mode block --block_rate 10 --logtostderr -v=2 --enterprise_features --whitelist 10.0.0.0:10.255.255.255,172.16.0.0:172.31.255.255,192.168.0.0:192.168.255.255
->>>>>>> ef245676
 
   dg3:
     image: dgraph/dgraph:latest
@@ -146,11 +126,7 @@
     ports:
       - 8183:8183
       - 9183:9183
-<<<<<<< HEAD
-    command: /gobin/dgraph alpha --my=dg3:7183 --lru_mb=1024 --zero=zero1:5080 -o 103 --logtostderr -v=2 --expose_trace --trace 1.0 --profile_mode block --block_rate 10
-=======
     command: /gobin/dgraph alpha --my=dg3:7183 --lru_mb=1024 --zero=zero1:5080 -o 103 --expose_trace   --trace 1.0 --profile_mode block --block_rate 10 --logtostderr -v=2 --enterprise_features --whitelist 10.0.0.0:10.255.255.255,172.16.0.0:172.31.255.255,192.168.0.0:192.168.255.255
->>>>>>> ef245676
 
   # dg4:
   #   image: debian:latest
