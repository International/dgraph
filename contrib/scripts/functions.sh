--- conflicted
+++ resolved
@@ -12,16 +12,6 @@
   fi
 
   basedir=$GOPATH/src/github.com/dgraph-io/dgraph
-<<<<<<< HEAD
-  pushd $basedir/dgraph
-    go build . && go install . && md5sum dgraph $GOPATH/bin/dgraph
-    docker-compose down
-    DATA="/tmp/dg" docker-compose up --force-recreate --remove-orphans --detach
-  popd
-  $basedir/contrib/wait-for-it.sh -t 60 localhost:6080
-  $basedir/contrib/wait-for-it.sh -t 60 localhost:9180
-  sleep 10 # Sleep 10 seconds to get things ready.
-=======
   pushd $basedir/dgraph >/dev/null
   go build . && go install . && md5sum dgraph $GOPATH/bin/dgraph
   docker ps --filter label="cluster=test" --format "{{.Names}}" | xargs -r docker stop
@@ -32,7 +22,6 @@
   $basedir/contrib/wait-for-it.sh -t 60 localhost:9180 || exit 1
   echo "Waiting 10 seconds for cluster to come up"
   sleep 10 || exit 1
->>>>>>> dc2cb52b
 }
 
 function stopCluster {
